--- conflicted
+++ resolved
@@ -1,10 +1,6 @@
 {
   "name": "fhc-api",
-<<<<<<< HEAD
-  "version": "1.1.0",
-=======
   "version": "1.0.34",
->>>>>>> 20592bc5
   "description": "Typescript version of Freehealth Connector standalone API client",
   "main": "dist/index.js",
   "types": "dist/index.d.ts",
